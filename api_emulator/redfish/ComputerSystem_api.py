# Copyright Notice:
# Copyright 2017 Distributed Management Task Force, Inc. All rights reserved.
# License: BSD 3-Clause License. For full text see link: https://github.com/DMTF/Redfish-Interface-Emulator/LICENSE.md

# Example Collection Resource and Singleton Resource
"""
Collection API  GET, POST
Singleton  API  GET, POST, PATCH, DELETE

"""
import g

import sys, traceback
import logging
import copy
from flask import Flask, request, make_response, render_template
from flask_restful import reqparse, Api, Resource

from .templates.ComputerSystem import get_ComputerSystem_instance
from .ComputerSystem.ResetActionInfo_api import ResetActionInfo_API
from .ComputerSystem.ResetAction_api import ResetAction_API

members = {}
foo = 'false'
INTERNAL_ERROR = 500

#ComputerSystem API
class ComputerSystemAPI(Resource):
    # kwargs is used to pass in the wildcards values to replace when the instance is created - via get_<resource>_instance().
    #
    # __init__ should store the wildcards and pass the wildcards to the get_<resource>_instance(). 
    def __init__(self, **kwargs):
        logging.basicConfig(level=logging.INFO)
        logging.info('ComputerSystemAPI init called')
        try:
            global config
            global wildcards
            wildcards = kwargs
        except Exception:
            traceback.print_exc()

    # HTTP GET
    def get(self,ident):
        try:
            # Find the entry with the correct value for Id
            resp = 404
            if ident in members:
                resp = members[ident], 200
        except Exception:
            traceback.print_exc()
            resp = INTERNAL_ERROR
        return resp

    # HTTP POST
    # - Create the resource (since URI variables are avaiable)
    # - Update the members and members.id lists
    # - Attach the APIs of subordinate resources (do this only once)
    # - Finally, create an instance of the subordiante resources
    def post(self,ident):
        logging.info('ComputerSystemAPI PUT called')
        try:
            global config
            global wildcards
            wildcards['id'] = ident
            config=get_ComputerSystem_instance(wildcards)
            members[ident]=config
            global foo
            # Attach URIs for subordiante resources
            '''
            if  (foo == 'false'):
                # Add APIs for subordinate resourcs
                collectionpath = g.rest_base + "ComputerSystems/" + ident + "/EgSubResources"
                logging.info('collectionpath = ' + collectionpath)
                g.api.add_resource(EgSubResourceCollectionAPI, collectionpath, resource_class_kwargs={'path': collectionpath} )
                singletonpath = collectionpath + "/<string:ident>"
                logging.info('singletonpath = ' + singletonpath)
                g.api.add_resource(EgSubResourceAPI, singletonpath,  resource_class_kwargs={'rb': g.rest_base, 'eg_id': ident} )
                foo = 'true'
            '''
            # Create an instance of subordinate resources
            #cfg = CreateSubordinateRes()
            #out = cfg.put(ident)
            resp = config, 200
        except Exception:
            traceback.print_exc()
            resp = INTERNAL_ERROR
        logging.info('ComputerSystemAPI put exit')
        return resp

    # HTTP PATCH
    def patch(self, ident):
        logging.info('ComputerSystemAPI patch called')
        raw_dict = request.get_json(force=True)
        logging.info(raw_dict)
        try:
            # Find the entry with the correct value for Id
            config = members[ident]
            logging.info(config)
            for key, value in raw_dict.items():
                logging.info('Update ' + key + ' to ' + value)
                config[key] = value
            logging.info(config)
            resp = config, 200
        except Exception:
            traceback.print_exc()
            resp = INTERNAL_ERROR
        return resp


    # HTTP DELETE
    def delete(self,ident):
        # logging.info('ComputerSystemAPI delete called')
        try:
            del(members[ident])
            resp = 200
        except Exception:
            traceback.print_exc()
            resp = INTERNAL_ERROR
        return resp


# ComputerSystem Collection API
class ComputerSystemCollectionAPI(Resource):
    def __init__(self):
        self.rb = g.rest_base
        self.config = {
            '@odata.context': self.rb + '$metadata#ComputerSystemCollection.ComputerSystemCollection',
            '@odata.id': self.rb + 'ComputerSystemCollection',
            '@odata.type': '#ComputerSystemCollection.1.0.0.ComputerSystemCollection',
            'Name': 'ComputerSystem Collection',
            'Links': {}
        }
        self.config['Links']['Member@odata.count'] = len(member_ids)
        self.config['Links']['Members'] = member_ids

    def get(self):
        try:
            resp = self.config, 200
        except Exception:
            traceback.print_exc()
            resp = INTERNAL_ERROR
        return resp

    # The POST command should be for adding multiple instances. For now, just add one.
    # Todo - Fix so the config can be passed in the data.
    def post(self):
        try:
            logging.debug(request.get_json())
            raise Exception('Not implemented')
            resp=self.config,200
        except Exception:
            traceback.print_exc()
            resp = INTERNAL_ERROR
        return resp


# CreateComputerSystem
#
# Called internally to create a instances of a resource.  If the resource has subordinate resources,
# those subordinate resource(s)  should be created automatically.
#
# This routine can also be used to pre-populate emulator with resource instances.  For example, a couple of
# Chassis and a ComputerSystem (see examples in resource_manager.py)
#
# Note: this may not the optimal way to pre-populate the emulator, since the resource_manager.py files needs
# to be editted.  A better method is just hack up a copy of usertest.py which performs a POST for each resource
# instance desired (e.g. populate.py).  Then one could have a multiple 'populate' files and the emulator doesn't
# need to change.
# 
# Note: In 'init', the first time through, kwargs may not have any values, so we need to check.
#   The call to 'init' stores the path wildcards. The wildcards are used when subsequent calls instanctiate
#   resources to modify the resource template.
#
class CreateComputerSystem(Resource):
    def __init__(self, **kwargs):
        logging.info('CreateComputerSystem init called')
        logging.debug(kwargs)#, kwargs.keys(), 'resource_class_kwargs' in kwargs)
        if 'resource_class_kwargs' in kwargs:
            global wildcards
            wildcards = copy.deepcopy(kwargs['resource_class_kwargs'])
            logging.debug(wildcards)#, wildcards.keys())

    # Attach APIs for subordinate resource(s). Attach the APIs for a resource collection and its singletons
    def put(self,ident):
        logging.info('CreateComputerSystem put called')
        try:
            global config
            global wildcards
            wildcards['id'] = ident
            wildcards['sys_id'] = ident
            config=get_ComputerSystem_instance(wildcards)
            members[ident]=config

<<<<<<< HEAD
            path = g.rest_base + "Systems/" + ident + "/ResetActionInfo"
            try:
                g.api.add_resource(ResetActionInfo_API, path, resource_class_kwargs={'rb': g.rest_base, 'sys_id': ident})
            except:
                pass
            path = g.rest_base + "Systems/" + ident + "/Actions/ComputerSystem.Reset"
            try:
                g.api.add_resource(ResetAction_API, path, resource_class_kwargs={'rb': g.rest_base, 'sys_id': ident})
            except:
                pass
=======
            ResetAction_API(resource_class_kwargs={'rb': g.rest_base,'sys_id': ident})
            ResetActionInfo_API(resource_class_kwargs={'rb': g.rest_base,'sys_id': ident})
>>>>>>> add8d641

            '''
            # attach subordinate resources
            collectionpath = g.rest_base + "ComputerSystems/" + ident + "/EgSubResources"
            logging.info('collectionpath = ' + collectionpath)
            g.api.add_resource(EgSubResourceCollectionAPI, collectionpath, resource_class_kwargs={'path': collectionpath} )
            singletonpath = collectionpath + "/<string:ident>"
            logging.debug('singletonpath = ' + singletonpath)
            g.api.add_resource(EgSubResourceAPI, singletonpath,  resource_class_kwargs={'rb': g.rest_base, 'eg_id': ident} )
            '''
            resp = config, 200
        except Exception:
            traceback.print_exc()
            resp = INTERNAL_ERROR
        logging.info('CreateComputerSystem init exit')
        return resp<|MERGE_RESOLUTION|>--- conflicted
+++ resolved
@@ -191,21 +191,8 @@
             config=get_ComputerSystem_instance(wildcards)
             members[ident]=config
 
-<<<<<<< HEAD
-            path = g.rest_base + "Systems/" + ident + "/ResetActionInfo"
-            try:
-                g.api.add_resource(ResetActionInfo_API, path, resource_class_kwargs={'rb': g.rest_base, 'sys_id': ident})
-            except:
-                pass
-            path = g.rest_base + "Systems/" + ident + "/Actions/ComputerSystem.Reset"
-            try:
-                g.api.add_resource(ResetAction_API, path, resource_class_kwargs={'rb': g.rest_base, 'sys_id': ident})
-            except:
-                pass
-=======
             ResetAction_API(resource_class_kwargs={'rb': g.rest_base,'sys_id': ident})
             ResetActionInfo_API(resource_class_kwargs={'rb': g.rest_base,'sys_id': ident})
->>>>>>> add8d641
 
             '''
             # attach subordinate resources
