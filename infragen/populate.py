--- conflicted
+++ resolved
@@ -55,7 +55,6 @@
         CreateManager(resource_class_kwargs={
             'rb': g.rest_base, 'linkSystem': compSys, 'linkChassis': chassis, 'linkInChassis': chassis}).put(bmc)
 
-<<<<<<< HEAD
 
         # create ResourceBlock
         RB = 'RB-{0}'.format(i + 1)
@@ -66,12 +65,4 @@
         config.post(g.rest_base, RB, "Processors", 'CPU-%d'%(i+1))
         # Create ResourceBlock Processor
         Create_ResourceBlock_Processor(rb=g.rest_base, suffix='CompositionService/ResourceBlocks', processor_id='CPU-%d'%(i+2), suffix_id=RB, chassis_id=chassis)
-        config.post(g.rest_base, RB, "Processors", 'CPU-%d'%(i+2))
-=======
-        config = CreateResourceBlock()
-        out = config.__init__(
-            resource_class_kwargs={'rb': g.rest_base, 'linkSystem': "CS_%d" % i, 'linkChassis': "Chassis-%d" % i,
-                                   'linkZone': "ResourceZone-%d" % i})
-        out = config.put("RB-%d" % i)
-        out = config.post("RB-%d" % i, "processors", "CPU-%d" % i)
->>>>>>> ae273df8
+        config.post(g.rest_base, RB, "Processors", 'CPU-%d'%(i+2))